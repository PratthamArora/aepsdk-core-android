--- conflicted
+++ resolved
@@ -278,13 +278,9 @@
             return;
         }
 
-<<<<<<< HEAD
-        if (messageFragment.isDismissedWithGesture() || webViewFrame == null) {
-=======
         if (messageFragment == null
                 || messageFragment.isDismissedWithGesture()
                 || webViewFrame == null) {
->>>>>>> 73298aea
             // just clean the views
             cleanup(dismissedWithBackTouch);
             return;
