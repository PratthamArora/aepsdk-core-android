/*
  Copyright 2022 Adobe. All rights reserved.
  This file is licensed to you under the Apache License, Version 2.0 (the "License");
  you may not use this file except in compliance with the License. You may obtain a copy
  of the License at http://www.apache.org/licenses/LICENSE-2.0
  Unless required by applicable law or agreed to in writing, software distributed under
  the License is distributed on an "AS IS" BASIS, WITHOUT WARRANTIES OR REPRESENTATIONS
  OF ANY KIND, either express or implied. See the License for the specific language
  governing permissions and limitations under the License.
*/

package com.adobe.marketing.mobile.services.ui;

import android.annotation.SuppressLint;
import android.app.Activity;
import android.app.Fragment;
import android.app.FragmentManager;
import android.app.FragmentTransaction;
import android.content.Context;
import android.content.Intent;
import android.os.Handler;
import android.view.ViewGroup;
import android.view.animation.AlphaAnimation;
import android.view.animation.Animation;
import android.view.animation.DecelerateInterpolator;
import android.view.animation.TranslateAnimation;
import android.webkit.WebView;
import android.widget.FrameLayout;
import androidx.annotation.Nullable;
import androidx.annotation.VisibleForTesting;
import com.adobe.marketing.mobile.services.Log;
import com.adobe.marketing.mobile.services.MessagingDelegate;
import com.adobe.marketing.mobile.services.ServiceConstants;
import com.adobe.marketing.mobile.services.ServiceProvider;
import com.adobe.marketing.mobile.services.ui.internal.MessagesMonitor;
import com.adobe.marketing.mobile.util.StringUtils;
import java.util.Collections;
import java.util.HashMap;
import java.util.Map;
import java.util.Random;
import java.util.concurrent.Executor;

/**
 * The Android implementation for {@link FullscreenMessage}. It creates and starts a {@link
 * MessageFragment} then adds a {@link WebView} containing an in-app message.
 */
class AEPMessage implements FullscreenMessage {

    private static final String TAG = "AEPMessage";
    private static final String FRAGMENT_TAG = "AEPMessageFragment";
    private static final String UNEXPECTED_NULL_VALUE = "Unexpected Null Value";
    private static final int ANIMATION_DURATION = 300;

    // package private vars
    WebView webView;
    ViewGroup rootViewGroup;
    FrameLayout fragmentFrameLayout;
    MessageWebViewRunner messageWebViewRunner;
    int baseRootViewHeight;
    int baseRootViewWidth;
    int frameLayoutResourceId = 0;
    final MessagesMonitor messagesMonitor;
    final FullscreenMessageDelegate listener;
    MessageFragment messageFragment;

    // private vars
    private final String html;
    private MessageSettings settings;
    private final boolean isLocalImageUsed;
    private int orientationWhenShown;
    private boolean isVisible;
    private Animation dismissAnimation;
    private Animation.AnimationListener animationListener;
    private Map<String, String> assetMap = Collections.emptyMap();
    private final Executor executor;

    /**
     * Constructor.
     *
     * @param html {@code String} containing the html payload
     * @param listener {@link FullscreenMessageDelegate} listening for message lifecycle events
     * @param isLocalImageUsed {@code boolean} If true, an image from the app bundle will be used
     *     for the message
     * @param messagesMonitor {@link MessagesMonitor} instance that tracks and provides the
     *     displayed status for a message
     * @param settings {@link MessageSettings} object defining layout and behavior of the new
     *     message
     * @param executor {@link Executor} to be used for executing code checking if a {@link
     *     AEPMessage} should be displayed
     * @throws MessageCreationException If the passed in {@code FullscreenMessageDelegate} is null
     */
    AEPMessage(
            final String html,
            final FullscreenMessageDelegate listener,
            final boolean isLocalImageUsed,
            final MessagesMonitor messagesMonitor,
            final MessageSettings settings,
            final Executor executor)
            throws MessageCreationException {
        if (listener == null) {
            Log.debug(
                    ServiceConstants.LOG_TAG,
                    TAG,
                    "Message couldn't be created because the FullscreenMessageDelegate was null.");
            throw new MessageCreationException(
                    "Message couldn't be created because the FullscreenMessageDelegate was null.");
        }

        this.listener = listener;
        this.messagesMonitor = messagesMonitor;
        this.settings = settings;
        this.html = html;
        this.isLocalImageUsed = isLocalImageUsed;
        this.executor = executor;
    }

    @Override
    @Nullable public WebView getWebView() {
        return this.webView;
    }

    @Override
    @Nullable public MessageSettings getMessageSettings() {
        return this.settings;
    }

    @VisibleForTesting
    void setVisible(final boolean isVisible) {
        this.isVisible = isVisible;
    }

    /**
     * Starts the {@link MessageFragment}.
     *
     * <p>The {@code MessageFragment} will not be shown if {@link MessagesMonitor#isDisplayed()} is
     * true.
     */
    @SuppressLint("ResourceType")
    @Override
    public void show() {
        show(true);
    }

    @Override
    public void show(final boolean withMessagingDelegateControl) {
        final Context appContext =
                ServiceProvider.getInstance().getAppContextService().getApplicationContext();
        if (appContext == null) {
            Log.debug(
                    ServiceConstants.LOG_TAG,
                    TAG,
                    UNEXPECTED_NULL_VALUE + " (context), failed to show the message.");
            listener.onShowFailure();
            return;
        }

        final Activity currentActivity =
                ServiceProvider.getInstance().getAppContextService().getCurrentActivity();
        if (currentActivity == null) {
            Log.debug(
                    ServiceConstants.LOG_TAG,
                    TAG,
                    UNEXPECTED_NULL_VALUE + " (current activity), failed to show the message.");
            listener.onShowFailure();
            return;
        }

        executor.execute(
                () -> {
                    final AEPMessage message = this;

                    // bail if we shouldn't be displaying a message
                    if (!messagesMonitor.show(message, withMessagingDelegateControl)) {
                        listener.onShowFailure();
                        return;
                    }

                    ServiceProvider.getInstance()
                            .getAppContextService()
                            .getCurrentActivity()
                            .runOnUiThread(
                                    () -> {
                                        // find the base root view group and add a frame layout to
                                        // be used for displaying the in-app message
                                        if (rootViewGroup == null) {
                                            rootViewGroup =
                                                    currentActivity.findViewById(
                                                            android.R.id.content);
                                            // preserve the base root view group height and width
                                            // for future in-app message measurement calculations
                                            baseRootViewHeight = rootViewGroup.getHeight();
                                            baseRootViewWidth = rootViewGroup.getWidth();
                                        }

                                        // use a random int as a resource id for the message
<<<<<<< HEAD
                                        // fragment frame layout to
                                        // prevent any
                                        // collisions
=======
                                        // fragment frame layout to prevent any collisions
>>>>>>> 154fdc68
                                        frameLayoutResourceId = Math.abs(new Random().nextInt());

                                        if (fragmentFrameLayout == null) {
                                            fragmentFrameLayout = new FrameLayout(appContext);
                                            fragmentFrameLayout.setId(frameLayoutResourceId);
                                        }

                                        // add the frame layout to be replaced with the message
                                        // fragment
                                        rootViewGroup.addView(fragmentFrameLayout);

                                        Log.debug(
                                                ServiceConstants.LOG_TAG,
                                                TAG,
                                                "Preparing message fragment to be used in"
                                                        + " displaying the in-app message.");
                                        final FragmentManager fragmentManager =
                                                currentActivity.getFragmentManager();

                                        final Fragment currentMessageFragment =
                                                fragmentManager.findFragmentByTag(FRAGMENT_TAG);

                                        if (currentMessageFragment != null) {
                                            fragmentManager
                                                    .beginTransaction()
                                                    .remove(currentMessageFragment)
                                                    .commit();
                                        }

                                        // prepare a message fragment and replace the frame layout
                                        // with the fragment
                                        messageFragment = new MessageFragment();
                                        messageFragment.setAEPMessage(message);

                                        final int id =
                                                ServiceProvider.getInstance()
                                                        .getAppContextService()
                                                        .getApplicationContext()
                                                        .getResources()
                                                        .getIdentifier(
                                                                Integer.toString(
                                                                        frameLayoutResourceId),
                                                                "id",
                                                                ServiceProvider.getInstance()
                                                                        .getAppContextService()
                                                                        .getApplicationContext()
                                                                        .getPackageName());
                                        final FragmentTransaction transaction =
                                                fragmentManager.beginTransaction();
                                        transaction
                                                .replace(id, messageFragment, FRAGMENT_TAG)
                                                .addToBackStack(null)
                                                .commit();
                                        fragmentManager.executePendingTransactions();
                                    });
                });
    }

    /** Dismisses the message. */
    @Override
    public void dismiss() {
        removeFromRootViewGroup();
    }

    /**
     * Opens the url as a {@link Intent#ACTION_VIEW} intent.
     *
     * @param url {@code String} to be opened
     */
    @Override
    public void openUrl(final String url) {
        if (StringUtils.isNullOrEmpty(url)) {
            Log.debug(
                    ServiceConstants.LOG_TAG,
                    TAG,
                    "Could not open url because it is null or empty.");
            return;
        }

        try {
            final Intent intent =
                    ServiceProvider.getInstance().getUIService().getIntentWithURI(url);
            Activity currentActivity =
                    ServiceProvider.getInstance().getAppContextService().getCurrentActivity();
            if (currentActivity != null) {
                currentActivity.startActivity(intent);
            }
        } catch (final NullPointerException ex) {
            Log.debug(
                    ServiceConstants.LOG_TAG,
                    TAG,
                    "Could not open the url from the message " + ex.getMessage());
        }
    }

    /**
     * Returns the parent of this {@link AEPMessage}.
     *
     * @return {@code Object} which created this {@code AEPMessage}
     */
    @Override
    public Object getParent() {
        return this.settings.getParent();
    }

    /**
     * Returns the {@link MessageSettings} passed in the {@link AEPMessage} constructor.
     *
     * @return {@code MessageSettings} object defining layout and behavior of the new message
     */
    MessageSettings getSettings() {
        return this.settings;
    }

    /** Invoked after the message is successfully shown. */
    void viewed() {
        isVisible = true;

        // notify listeners
        listener.onShow(this);
        final MessagingDelegate delegate = ServiceProvider.getInstance().getMessageDelegate();
        if (delegate != null) {
            delegate.onShow(this);
        }
    }

    /**
     * Returns the {@link MessageFragment} created for this message.
     *
     * @return the created {@code MessageFragment}
     */
    MessageFragment getMessageFragment() {
        return messageFragment;
    }

    /**
     * Returns the message html payload.
     *
     * @return the {@link AEPMessage}'s HTML payload {@code String}
     */
    String getMessageHtml() {
        return html;
    }

    /**
     * Returns the message visibility status.
     *
     * @return a {@code boolean} containing true if the message is currently visible, false
     *     otherwise
     */
    boolean isMessageVisible() {
        return isVisible;
    }

    /**
     * Creates the {@link MessageWebViewRunner} and posts it to the main {@link Handler} to create
     * the {@link WebView}.
     */
    void showInRootViewGroup() {
        final int currentOrientation =
                ServiceProvider.getInstance().getDeviceInfoService().getCurrentOrientation();

        if (isVisible && orientationWhenShown == currentOrientation) {
            return;
        }

        orientationWhenShown = currentOrientation;
        messageWebViewRunner = new MessageWebViewRunner(this);
        messageWebViewRunner.setLocalAssetsMap(assetMap);
        final Activity currentActivity =
                ServiceProvider.getInstance().getAppContextService().getCurrentActivity();
        if (currentActivity != null) {
            currentActivity.runOnUiThread(messageWebViewRunner);
        }
    }

    /** Tears down views and listeners used to display the {@link AEPMessage}. */
    void cleanup() {
        Log.trace(ServiceConstants.LOG_TAG, TAG, "Cleaning the AEPMessage.");
        if (!messagesMonitor.dismiss()) {
            return;
        }

        // notify message listeners
        if (isVisible) { // If this flag is false, it means we had some error and did not call
            // onShow() notifiers
            listener.onDismiss(this);

            final MessagingDelegate delegate = ServiceProvider.getInstance().getMessageDelegate();
            if (delegate != null) {
                delegate.onDismiss(this);
            }
        }

        isVisible = false;

        // remove touch listeners
        webView.setOnTouchListener(null);
        fragmentFrameLayout.setOnTouchListener(null);
        rootViewGroup.setOnTouchListener(null);
        // remove message webview, frame layout, and backdrop from the root view group
        if (messageWebViewRunner.backdrop != null) {
            rootViewGroup.removeView(messageWebViewRunner.backdrop);
        }
        rootViewGroup.removeView(messageWebViewRunner.webViewFrame);
        rootViewGroup.removeView(webView);
        rootViewGroup.removeView(fragmentFrameLayout);
        rootViewGroup.removeView(messageWebViewRunner.backdrop);
        messageFragment = null;
        fragmentFrameLayout = null;
        webView = null;
        // clean the message fragment
        final Activity currentActivity =
                ServiceProvider.getInstance().getAppContextService().getCurrentActivity();
        if (currentActivity == null) {
            return;
        }
        final FragmentManager fragmentManager = currentActivity.getFragmentManager();
        if (fragmentManager == null) {
            return;
        }

        final Fragment messageFragment = fragmentManager.findFragmentByTag(FRAGMENT_TAG);
        if (messageFragment != null) {
            fragmentManager.beginTransaction().remove(messageFragment).commit();
        }
    }

    /**
     * The asset map contains the mapping between a remote image asset url and it's cached location.
     *
     * @param assetMap The {@code Map<String, String} object containing the mapping between a remote
     *     asset url and its cached location.
     */
    @Override
    public void setLocalAssetsMap(final Map<String, String> assetMap) {
        if (assetMap != null && !assetMap.isEmpty()) {
            this.assetMap = new HashMap<>(assetMap);
        }
    }

    /**
     * Sets or updates the {@link MessageSettings} for the current fullscreen message.
     *
     * @param messageSettings {@link MessageSettings} object defining layout and behavior of the new
     *     message.
     */
    @Override
    public void setMessageSetting(final MessageSettings messageSettings) {
        this.settings = messageSettings;
    }

    /**
     * Removes the {@link WebView} from the root view group. If the {@link WebView} was dismissed
     * via a swipe {@link MessageSettings.MessageGesture}, no additional dismiss {@link
     * MessageSettings.MessageAnimation} is applied. Otherwise, the dismissal {@code
     * MessageSettings.MessageAnimation} retrieved from the {@link MessageSettings} object is used.
     */
    private void removeFromRootViewGroup() {
        if (rootViewGroup == null) {
            Log.debug(
                    ServiceConstants.LOG_TAG,
                    TAG,
                    UNEXPECTED_NULL_VALUE + " (root viewgroup), failed to dismiss the message.");
            return;
        }

        // add a dismiss animation if the webview wasn't previously removed via a swipe gesture
        if (!messageFragment.dismissedWithGesture) {
            dismissAnimation = setupDismissAnimation();

            animationListener =
                    new Animation.AnimationListener() {
                        @Override
                        public void onAnimationStart(final Animation animation) {}

                        @Override
                        public void onAnimationEnd(final Animation animation) {
                            cleanup();
                        }

                        @Override
                        public void onAnimationRepeat(final Animation animation) {}
                    };
            dismissAnimation.setAnimationListener(animationListener);
            webView.startAnimation(dismissAnimation);
        } else { // otherwise, just clean the views
            cleanup();
        }
    }

    /**
     * Create a message dismissal {@link Animation}.
     *
     * @return {@code Animation} object defining the animation that will be performed when the
     *     message is dismissed.
     */
    private Animation setupDismissAnimation() {
        final MessageSettings.MessageAnimation animation = getSettings().getDismissAnimation();

        if (animation == null) {
            Log.trace(
                    ServiceConstants.LOG_TAG,
                    TAG,
                    "No dismiss animation found in the message settings. Message will be removed.");
            return new TranslateAnimation(0, 0, 0, 0);
        }

        Log.trace(
                ServiceConstants.LOG_TAG,
                TAG,
                "Creating dismiss animation for " + animation.name());
        final Animation dismissAnimation;

        switch (animation) {
            case TOP:
                dismissAnimation = new TranslateAnimation(0, 0, 0, -baseRootViewHeight);
                break;
            case FADE:
                // fade out from 100% to 0%.
                dismissAnimation = new AlphaAnimation(1, 0);
                dismissAnimation.setInterpolator(new DecelerateInterpolator());
                break;
            case LEFT:
                dismissAnimation = new TranslateAnimation(0, -baseRootViewWidth, 0, 0);
                break;
            case RIGHT:
                dismissAnimation = new TranslateAnimation(0, baseRootViewWidth, 0, 0);
                break;
            case BOTTOM:
                dismissAnimation = new TranslateAnimation(0, 0, 0, baseRootViewHeight * 2);
                break;
            case CENTER:
                dismissAnimation =
                        new TranslateAnimation(0, baseRootViewWidth, 0, baseRootViewHeight);
                break;
            default:
                // no animation
                dismissAnimation = new TranslateAnimation(0, 0, 0, 0);
                break;
        }

        // extend the fade animation as it was fading out too fast
        if (animation.equals(MessageSettings.MessageAnimation.FADE)) {
            dismissAnimation.setDuration(ANIMATION_DURATION * 2);
        } else {
            dismissAnimation.setDuration(ANIMATION_DURATION);
        }

        dismissAnimation.setFillAfter(true);

        return dismissAnimation;
    }

    // added for unit testing
    Animation.AnimationListener getAnimationListener() {
        return this.animationListener;
    }
}<|MERGE_RESOLUTION|>--- conflicted
+++ resolved
@@ -193,13 +193,7 @@
                                         }
 
                                         // use a random int as a resource id for the message
-<<<<<<< HEAD
-                                        // fragment frame layout to
-                                        // prevent any
-                                        // collisions
-=======
                                         // fragment frame layout to prevent any collisions
->>>>>>> 154fdc68
                                         frameLayoutResourceId = Math.abs(new Random().nextInt());
 
                                         if (fragmentFrameLayout == null) {
