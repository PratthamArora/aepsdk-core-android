--- conflicted
+++ resolved
@@ -59,30 +59,7 @@
             PushTemplateConstants.PushPayloadKeys.CAROUSEL_OPERATION_MODE,
             PushTemplateConstants.DefaultValues.AUTO_CAROUSEL_MODE
         )
-<<<<<<< HEAD
-        carouselItemObjects?.let {
-            for (carouselObject in carouselItemObjects) {
-                val carouselItemMap = carouselObject as Map<String, String>
-                // the image uri is required, do not create a CarouselItem if it is missing
-                val carouselImage =
-                    carouselItemMap[PushTemplateConstants.CarouselItemKeys.IMAGE]
-                if (carouselImage.isNullOrEmpty()) break
-                val text =
-                    carouselItemMap[PushTemplateConstants.CarouselItemKeys.TEXT]
-                val uri =
-                    carouselItemMap[PushTemplateConstants.CarouselItemKeys.URI]
-                val carouselItem =
-                    CarouselItem(
-                        carouselImage,
-                        text,
-                        uri
-                    )
-                carouselItems.add(carouselItem)
-            }
-        }
-=======
         carouselItems = parseCarouselItemsFromString(rawCarouselItems)
->>>>>>> 9f35952f
     }
 
     constructor(intent: Intent) : super(intent) {
