--- conflicted
+++ resolved
@@ -59,7 +59,6 @@
         )
 
         // download carousel images
-<<<<<<< HEAD
         val downloadedImagesCount = PushTemplateImageUtil.downloadImage(
             cacheService,
             pushTemplate.carouselItems.map { it.imageUri }
@@ -97,60 +96,6 @@
                     R.layout.push_template_filmstrip_carousel
                 ) else RemoteViews(packageName, R.layout.push_template_manual_carousel)
 
-=======
-        val validCarouselItems = downloadCarouselItems(cacheService, pushTemplate.carouselItems)
-
-        // fallback to a basic push template notification builder if less than 3 images were able
-        // to be downloaded
-        if (validCarouselItems.size < PushTemplateConstants.DefaultValues.CAROUSEL_MINIMUM_IMAGE_COUNT) {
-            Log.trace(
-                PushTemplateConstants.LOG_TAG,
-                SELF_TAG,
-                "Less than 3 images are available for the manual carousel push template, falling back to a basic push template."
-            )
-            val imageUris = validCarouselItems.map { it.imageUri }
-            pushTemplate.messageData[PushTemplateConstants.PushPayloadKeys.IMAGE_URL] = imageUris[0]
-            return BasicNotificationBuilder.fallbackToBasicNotification(
-                context,
-                trackerActivityClass,
-                broadcastReceiverClass,
-                pushTemplate.messageData
-            )
-        }
-
-        // set the expanded layout depending on the carousel type
-        val packageName = context.packageName
-        val smallLayout = RemoteViews(packageName, R.layout.push_template_collapsed)
-        val expandedLayout =
-            if (pushTemplate.carouselLayoutType == PushTemplateConstants.DefaultValues.FILMSTRIP_CAROUSEL_MODE)
-                RemoteViews(
-                    packageName,
-                    R.layout.push_template_filmstrip_carousel
-                ) else RemoteViews(packageName, R.layout.push_template_manual_carousel)
-
-        val notificationManager = context.getSystemService(Context.NOTIFICATION_SERVICE) as NotificationManager
-
-        // create the notification channel if needed
-        val channelIdToUse = notificationManager.createNotificationChannelIfRequired(
-            context,
-            pushTemplate.channelId,
-            pushTemplate.sound,
-            pushTemplate.getNotificationImportance(),
-            pushTemplate.isFromIntent
-        )
-
-        // create the notification builder with the common settings applied
-        val notificationBuilder = AEPPushNotificationBuilder.construct(
-            context,
-            pushTemplate,
-            channelIdToUse,
-            trackerActivityClass,
-            smallLayout,
-            expandedLayout,
-            R.id.carousel_container_layout
-        )
-
->>>>>>> b1ef7413
         // extract image uris, captions, and interaction uris from the validated carousel items
         val imageUris = validCarouselItems.map { it.imageUri }
         val captions = validCarouselItems.map { it.captionText }
@@ -175,32 +120,15 @@
             fallbackActionUri
         )
 
-<<<<<<< HEAD
-        // set title text and body text
-        val titleText = pushTemplate.title
-        val smallBodyText = pushTemplate.body
-        val expandedBodyText = pushTemplate.expandedBodyText
-        smallLayout.setTextViewText(R.id.notification_title, titleText)
-        smallLayout.setTextViewText(R.id.notification_body, smallBodyText)
-        expandedLayout.setTextViewText(R.id.notification_title, titleText)
-        expandedLayout.setTextViewText(R.id.notification_body_expanded, expandedBodyText)
-
-        // create a silent notification channel if needed
-        if (pushTemplate.isFromIntent == true && Build.VERSION.SDK_INT >= Build.VERSION_CODES.O) {
-            val notificationManager =
-                context.getSystemService(Context.NOTIFICATION_SERVICE) as NotificationManager
-            AEPPushNotificationBuilder.setupSilentNotificationChannel(
-                notificationManager,
-                pushTemplate.getNotificationImportance()
-            )
-        }
+        val notificationManager = context.getSystemService(Context.NOTIFICATION_SERVICE) as NotificationManager
 
         // create the notification channel if needed
-        val channelIdToUse = AEPPushNotificationBuilder.createChannelIfRequired(
+        val channelIdToUse = notificationManager.createNotificationChannelIfRequired(
             context,
             pushTemplate.channelId,
             pushTemplate.sound,
-            pushTemplate.getNotificationImportance()
+            pushTemplate.getNotificationImportance(),
+            pushTemplate.isFromIntent
         )
 
         // create the notification builder with the common settings applied
@@ -214,8 +142,6 @@
             R.id.carousel_container_layout
         )
 
-=======
->>>>>>> b1ef7413
         // handle left and right navigation buttons
         setupNavigationButtons(
             context,
