--- conflicted
+++ resolved
@@ -92,11 +92,7 @@
             return;
         }
 
-<<<<<<< HEAD
-        if (!sdkInitializedWithContext.compareAndSet(false, true)) {
-=======
         if (sdkInitializedWithContext.getAndSet(true)) {
->>>>>>> 22d46bfc
             Log.error(LOG_TAG, "setApplication already called.");
             return;
         }
