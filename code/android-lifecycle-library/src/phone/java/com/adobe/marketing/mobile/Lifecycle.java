--- conflicted
+++ resolved
@@ -10,8 +10,6 @@
  */
 
 package com.adobe.marketing.mobile;
-
-import java.util.concurrent.atomic.AtomicBoolean;
 
 @SuppressWarnings("unused")
 public class Lifecycle {
@@ -31,7 +29,6 @@
 		return EXTENSION_VERSION;
 	}
 
-<<<<<<< HEAD
 	/**
 	 * Registers the extension with the Mobile SDK. This method should be called only once in your application class.
 	 */
@@ -45,21 +42,4 @@
 }
 
 
-=======
-	public static void registerExtension() throws InvalidInitException {
-//		Core core = MobileCore.getCore();
-//
-//		if (core == null) {
-//			throw  new InvalidInitException();
-//		}
-//
-//		try {
-//			//ADBCore may not be loaded or present (because may be Core extension was not
-//			//available). In that case, the Lifecycle extension will not initialize itself
-//			lifecycleCore = new LifecycleCore(core.eventHub, new LifecycleModuleDetails());
-//		} catch (Exception e) {
-//			throw new InvalidInitException();
-//		}
-	}
->>>>>>> 083696ca
 
